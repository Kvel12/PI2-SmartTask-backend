--- conflicted
+++ resolved
@@ -2,9 +2,6 @@
 const { DataTypes } = require('sequelize');
 const sequelize = require('../config/database');
 
-<<<<<<< HEAD
-// Definición del modelo Task (Tarea)
-=======
 /**
  * Represents a Task model in the database.
  * 
@@ -18,7 +15,6 @@
  * @property {number} projectId - The ID of the associated project. Cannot be null.
  */
 
->>>>>>> b300e346
 const Task = sequelize.define('Task', {
   // ID único para cada tarea
   id: {
@@ -54,14 +50,6 @@
   
   // Estado de la tarea (pendiente, en progreso, completada o cancelada)
   status: {
-<<<<<<< HEAD
-    type: DataTypes.ENUM('in_progress', 'completed', 'pending', 'cancelled'), // Valores permitidos
-    allowNull: false, // Obligatorio
-    defaultValue: 'pending' // Valor por defecto: pendiente
-  }
-}, {
-  timestamps: true // Agrega automáticamente campos createdAt y updatedAt
-=======
     type: DataTypes.ENUM('in_progress', 'completed', 'pending', 'cancelled'),
     allowNull: false,
     defaultValue: 'pending'
@@ -74,7 +62,6 @@
 }, {
   timestamps: true,
   underscored: true
->>>>>>> b300e346
 });
 
 // Exportación del modelo para su uso en otras partes de la aplicación
