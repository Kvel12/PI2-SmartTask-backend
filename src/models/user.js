// Importación de Sequelize, la configuración de la base de datos y bcrypt para encriptar contraseñas
const { DataTypes } = require('sequelize');
const sequelize = require('../config/database');
<<<<<<< HEAD
const bcrypt = require('bcryptjs');

// Definición del modelo "User" (Usuario)
=======

// Definición del modelo "User"
/**
 * Represents a User in the system.
 * 
 * @typedef {Object} User
 * @property {string} username - Unique username of the user. This field is required.
 * @property {string} password - Encrypted password of the user. This field is required.
 * @property {string} name - Real name of the user. This field is required.
 * @property {Date} createdAt - The date and time when the user was created. Defaults to the current date and time.
 * @property {Date} updatedAt - The date and time when the user was last updated. Defaults to the current date and time.
 */

>>>>>>> b300e346
const User = sequelize.define('User', {
  // Nombre de usuario único
  username: {
    type: DataTypes.STRING,
    unique: true, // No puede haber usuarios con el mismo nombre de usuario
    allowNull: false // Es obligatorio
  },
  
  // Contraseña del usuario (se almacenará encriptada)
  password: {
    type: DataTypes.STRING,
    allowNull: false // Es obligatoria
  },
  
  // Nombre real del usuario
  name: {
    type: DataTypes.STRING,
    allowNull: false // Es obligatorio
  },
  
  // Fecha de creación del usuario
  createdAt: {
    type: DataTypes.DATE,
    defaultValue: DataTypes.NOW // Se asigna automáticamente la fecha y hora actual
  },
  
  // Fecha de última actualización del usuario
  updatedAt: {
    type: DataTypes.DATE,
    defaultValue: DataTypes.NOW // Se actualiza automáticamente cuando se modifica el usuario
  }
<<<<<<< HEAD
}, {
  timestamps: true, // Sequelize agregará automáticamente los campos createdAt y updatedAt
  hooks: {
    // Antes de crear un usuario, encripta la contraseña
    beforeCreate: async (user) => {
      if (user.password) {
        const salt = await bcrypt.genSalt(10); // Genera un "sal" para la encriptación
        user.password = await bcrypt.hash(user.password, salt); // Encripta la contraseña
      }
    },
    
    // Antes de actualizar un usuario, encripta la nueva contraseña si ha cambiado
    beforeUpdate: async (user) => {
      if (user.changed('password')) { // Solo encripta si la contraseña ha sido modificada
        const salt = await bcrypt.genSalt(10);
        user.password = await bcrypt.hash(user.password, salt);
      }
    }
  }
=======
>>>>>>> b300e346
});

// Exportación del modelo para su uso en otras partes de la aplicación
module.exports = User;<|MERGE_RESOLUTION|>--- conflicted
+++ resolved
@@ -1,11 +1,6 @@
 // Importación de Sequelize, la configuración de la base de datos y bcrypt para encriptar contraseñas
 const { DataTypes } = require('sequelize');
 const sequelize = require('../config/database');
-<<<<<<< HEAD
-const bcrypt = require('bcryptjs');
-
-// Definición del modelo "User" (Usuario)
-=======
 
 // Definición del modelo "User"
 /**
@@ -19,7 +14,6 @@
  * @property {Date} updatedAt - The date and time when the user was last updated. Defaults to the current date and time.
  */
 
->>>>>>> b300e346
 const User = sequelize.define('User', {
   // Nombre de usuario único
   username: {
@@ -51,28 +45,6 @@
     type: DataTypes.DATE,
     defaultValue: DataTypes.NOW // Se actualiza automáticamente cuando se modifica el usuario
   }
-<<<<<<< HEAD
-}, {
-  timestamps: true, // Sequelize agregará automáticamente los campos createdAt y updatedAt
-  hooks: {
-    // Antes de crear un usuario, encripta la contraseña
-    beforeCreate: async (user) => {
-      if (user.password) {
-        const salt = await bcrypt.genSalt(10); // Genera un "sal" para la encriptación
-        user.password = await bcrypt.hash(user.password, salt); // Encripta la contraseña
-      }
-    },
-    
-    // Antes de actualizar un usuario, encripta la nueva contraseña si ha cambiado
-    beforeUpdate: async (user) => {
-      if (user.changed('password')) { // Solo encripta si la contraseña ha sido modificada
-        const salt = await bcrypt.genSalt(10);
-        user.password = await bcrypt.hash(user.password, salt);
-      }
-    }
-  }
-=======
->>>>>>> b300e346
 });
 
 // Exportación del modelo para su uso en otras partes de la aplicación
