// Importación de Sequelize y la configuración de la base de datos
const { DataTypes } = require('sequelize');
const sequelize = require('../config/database');

<<<<<<< HEAD
// Definición del modelo Project
=======
/**
 * Represents a Project model in the database.
 * 
 * @typedef {Object} Project
 * @property {number} id - The unique identifier for the project. Auto-incremented primary key.
 * @property {string} title - The title of the project. Must be unique and cannot exceed 1000 characters.
 * @property {string|null} description - A detailed description of the project. Optional field.
 * @property {Date} creation_date - The date when the project was created. Defaults to the current date.
 * @property {Date|null} culmination_date - The date when the project is expected to be completed. Optional field.
 * @property {'high'|'medium'|'low'} priority - The priority level of the project. Defaults to 'medium'.
 * 
 * @see {@link https://sequelize.org/} for more information about Sequelize models.
 */

>>>>>>> b300e346
const Project = sequelize.define('Project', {
  // ID único para cada proyecto
  id: {
    type: DataTypes.INTEGER,
    primaryKey: true, // Define el campo como clave primaria
    autoIncrement: true // Se incrementa automáticamente en cada nuevo registro
  },
  
  // Título del proyecto
  title: {
    type: DataTypes.STRING(1000), // Cadena de hasta 1000 caracteres
    allowNull: false, // No puede ser nulo
    unique: true // No puede haber proyectos con el mismo título
  },
  
  // Descripción del proyecto (opcional)
  description: {
    type: DataTypes.TEXT, // Texto de tamaño variable
    allowNull: true // Puede ser nulo
  },
  
  // Fecha de creación del proyecto
  creation_date: {
    type: DataTypes.DATE,
    allowNull: false, // Obligatorio
    defaultValue: DataTypes.NOW // Valor por defecto: fecha y hora actual
  },
  
  // Fecha de culminación del proyecto (opcional)
  culmination_date: {
    type: DataTypes.DATE,
    allowNull: true // Puede ser nulo si el proyecto aún no ha terminado
  },
  
  // Prioridad del proyecto (alto, medio, bajo)
  priority: {
    type: DataTypes.ENUM('high', 'medium', 'low'), // Valores permitidos
    allowNull: true, // Puede ser nulo
    defaultValue: 'medium' // Valor por defecto: medio
  }
}, {
  timestamps: true // Agrega automáticamente campos createdAt y updatedAt
});

// Exportación del modelo para su uso en otras partes de la aplicación
module.exports = Project;<|MERGE_RESOLUTION|>--- conflicted
+++ resolved
@@ -2,9 +2,6 @@
 const { DataTypes } = require('sequelize');
 const sequelize = require('../config/database');
 
-<<<<<<< HEAD
-// Definición del modelo Project
-=======
 /**
  * Represents a Project model in the database.
  * 
@@ -19,7 +16,6 @@
  * @see {@link https://sequelize.org/} for more information about Sequelize models.
  */
 
->>>>>>> b300e346
 const Project = sequelize.define('Project', {
   // ID único para cada proyecto
   id: {
