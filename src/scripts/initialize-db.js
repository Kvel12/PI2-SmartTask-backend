--- conflicted
+++ resolved
@@ -1,9 +1,5 @@
 const path = require('path');
-<<<<<<< HEAD
-const initDB = require(path.join(__dirname, 'initDB'));
-=======
 const initDB = require(path.join(__dirname, '..', 'scripts', 'initDB'));
->>>>>>> b300e346
 
 async function runInitDB() {
   try {
